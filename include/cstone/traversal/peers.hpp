--- conflicted
+++ resolved
@@ -58,53 +58,24 @@
                           mixDBits.by != maxTreeLevel<KeyType>{} ||
                           mixDBits.bz != maxTreeLevel<KeyType>{});
 
-<<<<<<< HEAD
     int maxCoord   = 1u << maxTreeLevel<KeyType>{};
     float roundOff = 1 + 1e-6; // ensure that peers are picked up in case of a numerical tie
     auto ellipse   = Vec3<T>{box.ilx(), box.ily(), box.ilz()} * box.maxExtent() * invThetaEff * roundOff;
     auto pbc_t     = BoundaryType::periodic;
     auto pbc       = Vec3<int>{box.boundaryX() == pbc_t, box.boundaryY() == pbc_t, box.boundaryZ() == pbc_t} * maxCoord;
 
-    auto crossFocusPairs = [domainStart, domainEnd, ellipse, pbc, &tree = domainTree](TreeNodeIndex a, TreeNodeIndex b)
-=======
-    auto crossFocusPairs =
-        [domainStart, domainEnd, invThetaEff, &tree = domainTree, &box, useMixD, disableMixD](TreeNodeIndex a, TreeNodeIndex b)
->>>>>>> 8cbbc8fd
+    auto crossFocusPairs = [domainStart, domainEnd, ellipse, pbc, &tree = domainTree, mixDBits, useMixD](TreeNodeIndex a, TreeNodeIndex b)
     {
         bool aFocusOverlap = overlapTwoRanges(domainStart, domainEnd, tree.codeStart(a), tree.codeEnd(a));
         bool bInFocus      = containedIn(tree.codeStart(b), tree.codeEnd(b), domainStart, domainEnd);
         // node a has to overlap/be contained in the focus, while b must not be inside it
         if (!aFocusOverlap || bInFocus) { return false; }
 
-<<<<<<< HEAD
-        IBox aBox = sfcIBox(sfcKey(tree.codeStart(a)), tree.level(a));
-        IBox bBox = sfcIBox(sfcKey(tree.codeStart(b)), tree.level(b));
+        IBox aBox = useMixD ? sfcIBox(sfcMixDKey(tree.codeStart(a)), maxTreeLevel<KeyType>{}-tree.level(a), mixDBits.bx, mixDBtis.by, mixDBits.bz) : sfcIBox(sfcKey(tree.codeStart(a)), tree.level(a));
+        if (aBox.lx() == 0 && aBox.ly() == 0 && aBox.lz() == 0) { return false; }
+        IBox bBox = useMixD ? sfcIBox(sfcMixDKey(tree.codeStart(b)), maxTreeLevel<KeyType>{}-tree.level(b), mixDBits.bx, mixDBtis.by, mixDBits.bz) : sfcIBox(sfcKey(tree.codeStart(b)), tree.level(b));
+        if (bBox.lx() == 0 && bBox.ly() == 0 && bBox.lz() == 0) { return false; }
         return !minMacMutualInt(aBox, bBox, ellipse, pbc);
-=======
-        Vec3<T> aCenter, aSize;
-        Vec3<T> bCenter, bSize;
-
-        if (useMixD)
-        {
-            std::tie(aCenter, aSize) = getCenterSizeMixDTree<TreeType<KeyType>, KeyType, T>(tree, a, box);
-            std::tie(bCenter, bSize) = getCenterSizeMixDTree<TreeType<KeyType>, KeyType, T>(tree, b, box);
-            // std::cout << "aCenter: (" << aCenter[0] << " " << aCenter[1] << " " << aCenter[2] << ") aSize: " << aSize[0]
-            //           << " " << aSize[1] << " " << aSize[2] << std::endl;
-            // std::cout << "bCenter: (" << bCenter[0] << " " << bCenter[1] << " " << bCenter[2] << ") bSize: " << bSize[0]
-            //           << " " << bSize[1] << " " << bSize[2] << std::endl;
-            // TODO(iomaganaris): Does the following optimization make sense?
-            if ((aSize[0] == 0 && aSize[1] == 0 && aSize[2] == 0) || (bSize[0] == 0 && bSize[1] == 0 && bSize[2] == 0))
-            {
-                return false;
-            }
-        } else {
-            IBox aBox             = sfcIBox(sfcKey(tree.codeStart(a)), tree.level(a));
-            IBox bBox             = sfcIBox(sfcKey(tree.codeStart(b)), tree.level(b));
-            std::tie(aCenter, aSize) = centerAndSize<KeyType>(aBox, box, disableMixD);
-            std::tie(bCenter, bSize) = centerAndSize<KeyType>(bBox, box, disableMixD);
-        }
-        return !minVecMacMutual(aCenter, aSize, bCenter, bSize, box, invThetaEff);
->>>>>>> 8cbbc8fd
     };
 
     auto m2l = [](TreeNodeIndex, TreeNodeIndex) {};
@@ -175,40 +146,25 @@
 #pragma omp parallel for
     for (TreeNodeIndex i = firstLeaf; i < lastLeaf; ++i)
     {
-<<<<<<< HEAD
-        IBox target = sfcIBox(sfcKey(leaves[i]), sfcKey(leaves[i + 1]));
-
-        auto violatesMac = [target, ellipse, pbc, &octree, domainStart, domainEnd](TreeNodeIndex idx)
-=======
         IBox target = useMixD ? sfcIBox(sfcMixDKey(leaves[i]), sfcMixDKey(leaves[i + 1]), mixDBits.bx, mixDBits.by, mixDBits.bz) : sfcIBox(sfcKey(leaves[i]), sfcKey(leaves[i + 1]));
-        Vec3<T> targetCenter, targetSize;
-        std::tie(targetCenter, targetSize) = centerAndSize<KeyType>(target, box, disableMixD);
-        if (targetSize[0] == 0 && targetSize[1] == 0 && targetSize[2] == 0)
+        if (target.lx() == 0 && target.ly() == 0 && target.lz() == 0)
         {
             continue; // skip empty boxes
         }
 
-        auto violatesMac =
-            [&targetCenter, &targetSize, &octree, &box, invThetaEff, domainStart, domainEnd, &mixDBits, useMixD, disableMixD](TreeNodeIndex idx)
->>>>>>> 8cbbc8fd
+        auto violatesMac = [target, ellipse, pbc, &octree, domainStart, domainEnd, mixDBits, useMixD](TreeNodeIndex idx)
         {
             KeyType nodeStart = octree.codeStart(idx);
             KeyType nodeEnd   = octree.codeEnd(idx);
             // if the tree node with index idx is fully contained in the focus, we stop traversal
             if (containedIn(nodeStart, nodeEnd, domainStart, domainEnd)) { return false; }
 
-<<<<<<< HEAD
-            IBox source = sfcIBox(sfcKey(nodeStart), octree.level(idx));
-            return !minMacMutualInt(target, source, ellipse, pbc);
-=======
-            IBox sourceBox                  = useMixD ? sfcIBox(sfcMixDKey(nodeStart), maxTreeLevel<KeyType>{} - octree.level(idx), mixDBits.bx, mixDBits.by, mixDBits.bz) : sfcIBox(sfcKey(nodeStart), octree.level(idx));
-            auto [sourceCenter, sourceSize] = centerAndSize<KeyType>(sourceBox, box, disableMixD);
-            if (sourceSize[0] == 0 && sourceSize[1] == 0 && sourceSize[2] == 0)
+            IBox source = useMixD ? sfcIBox(sfcMixDKey(nodeStart), maxTreeLevel<KeyType>{} - octree.level(idx), mixDBits.bx, mixDBits.by, mixDBits.bz) : sfcIBox(sfcKey(nodeStart), octree.level(idx));
+            if (source.lx() == 0 && source.ly() == 0 && source.lz() == 0)
             {
                 return false; // skip empty boxes
             }
-            return !minVecMacMutual(targetCenter, targetSize, sourceCenter, sourceSize, box, invThetaEff);
->>>>>>> 8cbbc8fd
+            return !minMacMutualInt(target, source, ellipse, pbc);
         };
 
         auto markLeafIdx = [&octree, &peers, &assignment](TreeNodeIndex idx)
