--- conflicted
+++ resolved
@@ -31,10 +31,7 @@
 
 #pragma once
 
-<<<<<<< HEAD
-=======
 #include <algorithm>
->>>>>>> 8f2bc88e
 #include <tuple>
 #include <utility>
 
