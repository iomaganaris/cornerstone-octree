--- conflicted
+++ resolved
@@ -127,11 +127,7 @@
 
 //! @brief compute geometric node centers based on node SFC keys and the global bounding box
 template<class KeyType, class T>
-<<<<<<< HEAD
-void nodeFpCenters(std::span<const KeyType> prefixes, Vec3<T>* centers, Vec3<T>* sizes, const Box<T>& box)
-=======
-void nodeFpCenters(gsl::span<const KeyType> prefixes, Vec3<T>* centers, Vec3<T>* sizes, const Box<T>& box, const bool disableMixD = false)
->>>>>>> 8cbbc8fd
+void nodeFpCenters(std::span<const KeyType> prefixes, Vec3<T>* centers, Vec3<T>* sizes, const Box<T>& box, const bool disableMixD = false)
 {
 #pragma omp parallel for schedule(static)
     for (size_t i = 0; i < prefixes.size(); ++i)
