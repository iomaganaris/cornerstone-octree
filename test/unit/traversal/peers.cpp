/*
 * Cornerstone octree
 *
 * Copyright (c) 2024 CSCS, ETH Zurich
 *
 * Please, refer to the LICENSE file in the root directory.
 * SPDX-License-Identifier: MIT License
 */

/*! @file
 * @brief Test functions used to find peer ranks
 *
 * @author Sebastian Keller <sebastian.f.keller@gmail.com>
 */

#include <fstream>

#include "gtest/gtest.h"

#include "cstone/traversal/peers.hpp"
#include "cstone/tree/cs_util.hpp"

#include "coord_samples/random.hpp"

using namespace cstone;

//! @brief reference peer search, all-all leaf comparison
template<class KeyType, class T>
static std::vector<int> findPeersAll2All(int myRank,
                                         const SfcAssignment<KeyType>& assignment,
                                         std::span<const KeyType> tree,
                                         const Box<T>& box,
                                         float invThetaEff,
                                         const bool disableMixD = false)
{
    const auto mixDBits = getBoxMixDimensionBits<T, KeyType, Box<T>>(box);
    const bool mixD = !disableMixD && (mixDBits.bx != maxTreeLevel<KeyType>{} ||
        mixDBits.by != maxTreeLevel<KeyType>{} ||
        mixDBits.bz != maxTreeLevel<KeyType>{});

    TreeNodeIndex firstIdx = findNodeAbove(tree.data(), nNodes(tree), assignment[myRank]);
    TreeNodeIndex lastIdx  = findNodeAbove(tree.data(), nNodes(tree), assignment[myRank + 1]);
    // std::cout << "myRank: " << myRank << ", firstIdx: " << firstIdx << ", lastIdx: " << lastIdx << std::endl;

    int maxCoord = 1u << maxTreeLevel<KeyType>{};
    auto ellipse = Vec3<T>{box.ilx(), box.ily(), box.ilz()} * box.maxExtent() * invThetaEff;
    auto pbc_t   = BoundaryType::periodic;
    auto pbc     = Vec3<int>{box.boundaryX() == pbc_t, box.boundaryY() == pbc_t, box.boundaryZ() == pbc_t} * maxCoord;

    std::vector<IBox> boxes(nNodes(tree));
    for (TreeNodeIndex i = 0; i < TreeNodeIndex(nNodes(tree)); ++i)
    {
<<<<<<< HEAD
        boxes[i] = sfcIBox(sfcKey(tree[i]), sfcKey(tree[i + 1]));
    }

    std::vector<int> peers(assignment.numRanks());
    for (TreeNodeIndex i = firstIdx; i < lastIdx; ++i)
        for (TreeNodeIndex j = 0; j < TreeNodeIndex(nNodes(tree)); ++j)
            if (!minMacMutualInt(boxes[i], boxes[j], ellipse, pbc)) { peers[assignment.findRank(tree[j])] = 1; }
=======
        IBox ibox                          = mixD ? sfcIBox(sfcMixDKey(tree[i]), sfcMixDKey(tree[i + 1]), mixDBits.bx, mixDBits.by, mixDBits.bz) : sfcIBox(sfcKey(tree[i]), sfcKey(tree[i + 1]));
        std::tie(boxCenter[i], boxSize[i]) = centerAndSize<KeyType>(ibox, box, disableMixD);
        // std::cout << "boxCenter[" << i << "]: " << boxCenter[i][0] << " " << boxCenter[i][1] << " " << boxCenter[i][2]
        //           << " boxSize: " << boxSize[i][0] << " " << boxSize[i][1] << " " << boxSize[i][2] << std::endl;
    }

    std::vector<int> peers(assignment.numRanks());
    for (TreeNodeIndex i = firstIdx; i < lastIdx; ++i) {
        if (mixD && (boxSize[i][0] == 0 && boxSize[i][1] == 0 && boxSize[i][2] == 0)) {
            continue; // skip empty boxes
        }
        for (TreeNodeIndex j = 0; j < TreeNodeIndex(nNodes(tree)); ++j) {
            // std::cout << "Checking box " << i << " against " << j << std::endl;
            if (mixD && (boxSize[j][0] == 0 && boxSize[j][1] == 0 && boxSize[j][2] == 0)) {
                // std::cout << "Skipping empty box " << j << std::endl;
                continue; // skip empty boxes
            }
            // std::cout << "boxCenter[i]: " << boxCenter[i][0] << " " << boxCenter[i][1] << " " << boxCenter[i][2]
            //           << ", boxSize[i]: " << boxSize[i][0] << " " << boxSize[i][1] << " " << boxSize[i][2] << std::endl;
            // std::cout << "boxCenter[j]: " << boxCenter[j][0] << " " << boxCenter[j][1] << " " << boxCenter[j][2]
            //           << ", boxSize[j]: " << boxSize[j][0] << " " << boxSize[j][1] << " " << boxSize[j][2] << std::endl;
            // std::cout << "minVecMacMutual: " << minVecMacMutual(boxCenter[i], boxSize[i], boxCenter[j], boxSize[j], box, invThetaEff) << std::endl;
            if (!minVecMacMutual(boxCenter[i], boxSize[i], boxCenter[j], boxSize[j], box, invThetaEff)) {
                peers[assignment.findRank(tree[j])] = 1;
            }
        }
    }
>>>>>>> 8cbbc8fd

    std::vector<int> ret;
    for (int i = 0; i < int(peers.size()); ++i)
        if (peers[i] && i != myRank) { ret.push_back(i); }

    return ret;
}

template<class KeyType>
static void findMacPeers64grid(int rank, Box<double> box, float theta, int /*refNumPeers*/)
{
    Octree<KeyType> octree;
    auto leaves = makeUniformNLevelTree<KeyType>(64, 1);
    octree.update(leaves.data(), nNodes(leaves));

    SfcAssignment<KeyType> assignment(octree.numLeafNodes());
    for (int i = 0; i < octree.numLeafNodes() + 1; ++i)
    {
        assignment.set(i, leaves[i], 1);
    }

    std::vector<int> peers     = findPeersMac(rank, assignment, octree, box, invThetaMinToVec(theta));
    std::vector<int> reference = findPeersAll2All(rank, assignment, octree.treeLeaves(), box, invThetaMinToVec(theta));

    EXPECT_EQ(peers, reference);
}

TEST(Peers, findMacGrid64)
{
    // just the surface
    findMacPeers64grid<unsigned>(0, Box<double>{-1, 1, BoundaryType::open}, 1.1, 7);
    findMacPeers64grid<uint64_t>(0, Box<double>{-1, 1, BoundaryType::open}, 1.1, 7);
    findMacPeers64grid<unsigned>(0, Box<double>{0, 1, 0, 0.015625, 0, 0.00390625, BoundaryType::open}, 1.1, 7);
    findMacPeers64grid<uint64_t>(0, Box<double>{0, 1, 0, 0.015625, 0, 0.00390625, BoundaryType::open}, 1.1, 7);
}

TEST(Peers, findMacGrid64Narrow)
{
    findMacPeers64grid<unsigned>(0, Box<double>{-1, 1, BoundaryType::open}, 1.0, 19);
    findMacPeers64grid<uint64_t>(0, Box<double>{-1, 1, BoundaryType::open}, 1.0, 19);
    findMacPeers64grid<unsigned>(0, Box<double>{0, 1, 0, 0.015625, 0, 0.00390625, BoundaryType::open}, 1.0, 19);
    findMacPeers64grid<uint64_t>(0, Box<double>{0, 1, 0, 0.015625, 0, 0.00390625, BoundaryType::open}, 1.0, 19);
}

TEST(Peers, findMacGrid64PBC)
{
    // just the surface + PBC, 26 six peers at the surface
    findMacPeers64grid<unsigned>(0, Box<double>{-1, 1, BoundaryType::periodic}, 1.1, 26);
    findMacPeers64grid<uint64_t>(0, Box<double>{-1, 1, BoundaryType::periodic}, 1.1, 26);
    findMacPeers64grid<unsigned>(0, Box<double>{0, 1, 0, 0.015625, 0, 0.00390625, BoundaryType::periodic}, 1.1, 26);
    findMacPeers64grid<uint64_t>(0, Box<double>{0, 1, 0, 0.015625, 0, 0.00390625, BoundaryType::periodic}, 1.1, 26);
}

template<class KeyType>
static void findPeers(Box<double> box, const bool disableMixD = false)
{
    int nParticles    = 100000;
    int bucketSize    = 64;
    int numRanks      = 50;
    float invThetaEff = invThetaMinToVec(0.5f);

<<<<<<< HEAD
    auto particleKeys   = makeRandomGaussianKeys<KeyType>(nParticles);
    auto [tree, counts] = computeOctree<KeyType>(particleKeys, bucketSize);
=======
    const auto mixDBits = getBoxMixDimensionBits<double, KeyType, Box<double>>(box);
    const bool useMixD = !disableMixD && (mixDBits.bx != maxTreeLevel<KeyType>{} ||
                          mixDBits.by != maxTreeLevel<KeyType>{} ||
                          mixDBits.bz != maxTreeLevel<KeyType>{});

    auto particleKeys   = useMixD ? RandomCoordinates<double, SfcMixDKind<KeyType>>(nParticles, box, 42, mixDBits.bx, mixDBits.by, mixDBits.bz).particleKeys() : makeRandomGaussianKeys<KeyType>(nParticles);
    auto [tree, counts] = computeOctree(particleKeys.data(), particleKeys.data() + nParticles, bucketSize);
>>>>>>> 8cbbc8fd

    Octree<KeyType> octree;
    octree.update(tree.data(), nNodes(tree));

    auto assignment = makeSfcAssignment(numRanks, counts, tree.data());

    int probeRank             = numRanks / 2;
    std::vector<int> peersDtt = findPeersMac(probeRank, assignment, octree, box, invThetaEff);
    std::vector<int> peersStt = findPeersMacStt(probeRank, assignment, octree, box, invThetaEff);
    std::vector<int> peersA2A = findPeersAll2All<KeyType>(probeRank, assignment, tree, box, invThetaEff);
    EXPECT_EQ(peersDtt, peersStt);
    EXPECT_EQ(peersDtt, peersA2A);

    // check for mutuality
    for (int peerRank : peersDtt)
    {
        std::vector<int> peersOfPeerDtt = findPeersMac(peerRank, assignment, octree, box, invThetaEff);

        // std::vector<int> peersOfPeerStt = findPeersMacStt(peerRank, assignment, octree, box, invThetaEff);
        // EXPECT_EQ(peersDtt, peersStt);
        std::vector<int> peersOfPeerA2A = findPeersAll2All<KeyType>(peerRank, assignment, tree, box, invThetaEff);
        EXPECT_EQ(peersOfPeerDtt, peersOfPeerA2A);

        // the peers of the peers of the probeRank have to have probeRank as peer
        EXPECT_TRUE(std::find(begin(peersOfPeerDtt), end(peersOfPeerDtt), probeRank) != end(peersOfPeerDtt));
    }
}

TEST(Peers, find)
{
<<<<<<< HEAD
    findPeers<unsigned>();
    findPeers<uint64_t>();
}

// A few harder tests to catch the FP-round-off asymmetric case

static bool isSymmetric(std::vector<std::vector<int>> matrix)
{
    int numRanks = matrix[0].size();
    for (int i = 0; i < numRanks; ++i)
        for (int j = i; j < numRanks; ++j)
        {
            if (matrix[i][j] != matrix[j][i]) { return false; }
        }
    return true;
}

//! @brief return number of rank pairs missing in probe relative to ref
static int compareMatrices(std::vector<std::vector<int>> ref, std::vector<std::vector<int>> probe)
{
    int np1 = 0, np2 = 0, missed = 0, extra = 0;
    int numRanks = ref[0].size();
    for (int i = 0; i < numRanks; ++i)
        for (int j = i; j < numRanks; ++j)
        {
            np1 += ref[i][j];
            np2 += probe[i][j];
            if (ref[i][j] and not probe[i][j]) missed++;
            if (probe[i][j] and not ref[i][j]) extra++;
        }
    std::cout << "numPairs " << np1 << "/" << np2 << " missed " << missed << " extra " << extra << std::endl;
    return missed;
}

template<class KeyType, class T>
auto peerMatrix(const std::vector<KeyType>& leaves,
                const std::vector<KeyType>& assignmentKeys,
                Box<T> box,
                float invThetaEff)
{
    Octree<KeyType> octree;
    octree.update(leaves.data(), nNodes(leaves));

    int numRanks = assignmentKeys.size() - 1;
    SfcAssignment<KeyType> assignment(numRanks);
    for (int r = 0; r <= numRanks; ++r)
    {
        assignment.set(r, assignmentKeys[r], 0);
    }

    std::vector matrix(numRanks, std::vector<int>(numRanks));

    for (int i = 0; i < numRanks; ++i)
    {
        auto peers = findPeersMac(i, assignment, octree, box, invThetaEff);
        for (auto j : peers)
        {
            matrix[i][j] = 1;
        }
    }
    return matrix;
}

//! @brief compute peer matrix with Mac traversal, putting the expansion centers in a random corner
template<class KeyType, class T>
auto vecMacMatrix(const std::vector<KeyType>& leaves,
                  const std::vector<KeyType>& assignmentKeys,
                  Box<T> box,
                  float invTheta)
{
    Octree<KeyType> octree;
    octree.update(leaves.data(), nNodes(leaves));

    TreeNodeIndex numNodes = octree.numTreeNodes();

    int numRanks = assignmentKeys.size() - 1;
    SfcAssignment<KeyType> assignment(numRanks);
    for (int r = 0; r <= numRanks; ++r)
    {
        assignment.set(r, assignmentKeys[r], 0);
    }

    std::vector<Vec3<T>> centers(numNodes), sizes(numNodes);
    nodeFpCenters(octree.nodeKeys(), centers.data(), sizes.data(), box);

    std::vector<Vec4<T>> c4(numNodes);

    T margin        = 0.99;
    auto randCorner = [margin] { return drand48() > 0.5 ? margin : -margin; };
    for (size_t i = 0; i < c4.size(); ++i)
    {
        c4[i][0] = centers[i][0] + randCorner() * sizes[i][0];
        c4[i][1] = centers[i][1] + randCorner() * sizes[i][1];
        c4[i][2] = centers[i][2] + randCorner() * sizes[i][2];
        c4[i][3] = 1;
    }
    setMac<T, KeyType>(octree.nodeKeys(), c4, invTheta, box);

    std::vector matrix(numRanks, std::vector<int>(numRanks));
    for (int i = 0; i < numRanks; ++i)
    {
        TreeNodeIndex iStart = findNodeAbove(leaves.data(), nNodes(leaves), assignment[i]);
        TreeNodeIndex iEnd   = findNodeAbove(leaves.data(), nNodes(leaves), assignment[i + 1]);
        std::vector<uint8_t> macs_internal(numNodes, 0);
        markMacs(octree.nodeKeys().data(), octree.childOffsets().data(), octree.parents().data(), c4.data(), box,
                 leaves.data() + iStart, iEnd - iStart, false, macs_internal.data());

        std::vector<uint8_t> macs(octree.numLeafNodes(), 0);
        gather(octree.internalOrder(), macs_internal.data(), macs.data());

        for (int j = 0; j < numRanks; ++j)
        {
            TreeNodeIndex jStart = findNodeAbove(leaves.data(), nNodes(leaves), assignment[j]);
            TreeNodeIndex jEnd   = findNodeAbove(leaves.data(), nNodes(leaves), assignment[j + 1]);
            matrix[i][j] = std::any_of(macs.begin() + jStart, macs.begin() + jEnd, [](auto x) { return x > 0; });
        }
    }
    return matrix;
}

template<class KeyType>
std::vector<KeyType> makeAssignment(int numRanks)
{
    auto ret      = initialDomainSplits<KeyType>(numRanks, 5);
    KeyType delta = ret[1] / 64;

    auto randInt = [] { return int(6 * (drand48() - 0.5)); };

    for (size_t i = 1; i < ret.size() - 1; ++i)
    {
        ret[i] += randInt() * delta;
    }
    return ret;
}

TEST(Peers, pairs_nograv)
{
    using KeyType = uint64_t;

    std::vector<KeyType> ak = makeAssignment<KeyType>(256);

    std::vector<KeyType> leaves = computeSpanningTree<KeyType>(ak);

    int numRanks = 256;
    SfcAssignment<KeyType> assignment(numRanks);
    for (int r = 0; r <= numRanks; ++r)
    {
        assignment.set(r, ak[r], 0);
    }

    Box<double> box(-0.028, 0.028, BoundaryType::periodic);

    float theta      = 1.0;
    auto mat_int_min = peerMatrix(leaves, ak, box, 1.0 / theta);

    // fp-based peers would not be symmetric
    EXPECT_TRUE(isSymmetric(mat_int_min));
}

TEST(Peers, pairs_grav)
{
    using KeyType = uint64_t;

    std::vector<KeyType> ak     = makeAssignment<KeyType>(256);
    std::vector<KeyType> leaves = computeSpanningTree<KeyType>(ak);

    int numRanks = 256;
    SfcAssignment<KeyType> assignment(numRanks);
    for (int r = 0; r <= numRanks; ++r)
    {
        assignment.set(r, ak[r], 0);
    }

    Box<double> box(-0.028, 0.028, -0.04, 0.04, -0.1, 0.1, BoundaryType::periodic, BoundaryType::periodic /*Z open */);

    float theta          = 0.5;
    float invThetaIntMin = invThetaMinToVec(theta);
    auto mat_int_min     = peerMatrix(leaves, ak, box, invThetaIntMin);

    auto mat_vecmac = vecMacMatrix(leaves, ak, box, 1.0f / theta);

    EXPECT_TRUE(isSymmetric(mat_int_min));
    EXPECT_EQ(compareMatrices(mat_vecmac, mat_int_min), 0);
=======
    findPeers<unsigned>(Box<double>{-1, 1});
    findPeers<uint64_t>(Box<double>{-1, 1});
    findPeers<unsigned>(Box<double>{0, 1, 0, 0.015625, 0, 0.00390625});
    findPeers<uint64_t>(Box<double>{0, 1, 0, 0.015625, 0, 0.00390625});
>>>>>>> 8cbbc8fd
}<|MERGE_RESOLUTION|>--- conflicted
+++ resolved
@@ -50,43 +50,22 @@
     std::vector<IBox> boxes(nNodes(tree));
     for (TreeNodeIndex i = 0; i < TreeNodeIndex(nNodes(tree)); ++i)
     {
-<<<<<<< HEAD
-        boxes[i] = sfcIBox(sfcKey(tree[i]), sfcKey(tree[i + 1]));
+        boxes[i] = mixD ? sfcIBox(sfcMixDKey(tree[i]), sfcMixDKey(tree[i + 1]), mixDBits.bx, mixDBits.by, mixDBits.bz) : sfcIBox(sfcKey(tree[i]), sfcKey(tree[i + 1]));
     }
 
     std::vector<int> peers(assignment.numRanks());
     for (TreeNodeIndex i = firstIdx; i < lastIdx; ++i)
-        for (TreeNodeIndex j = 0; j < TreeNodeIndex(nNodes(tree)); ++j)
-            if (!minMacMutualInt(boxes[i], boxes[j], ellipse, pbc)) { peers[assignment.findRank(tree[j])] = 1; }
-=======
-        IBox ibox                          = mixD ? sfcIBox(sfcMixDKey(tree[i]), sfcMixDKey(tree[i + 1]), mixDBits.bx, mixDBits.by, mixDBits.bz) : sfcIBox(sfcKey(tree[i]), sfcKey(tree[i + 1]));
-        std::tie(boxCenter[i], boxSize[i]) = centerAndSize<KeyType>(ibox, box, disableMixD);
-        // std::cout << "boxCenter[" << i << "]: " << boxCenter[i][0] << " " << boxCenter[i][1] << " " << boxCenter[i][2]
-        //           << " boxSize: " << boxSize[i][0] << " " << boxSize[i][1] << " " << boxSize[i][2] << std::endl;
-    }
-
-    std::vector<int> peers(assignment.numRanks());
-    for (TreeNodeIndex i = firstIdx; i < lastIdx; ++i) {
-        if (mixD && (boxSize[i][0] == 0 && boxSize[i][1] == 0 && boxSize[i][2] == 0)) {
+    {
+        if (mixD && (boxes[i].lx() == 0 && boxes[i].ly() == 0 && boxes[i].lz() == 0)){
             continue; // skip empty boxes
         }
         for (TreeNodeIndex j = 0; j < TreeNodeIndex(nNodes(tree)); ++j) {
-            // std::cout << "Checking box " << i << " against " << j << std::endl;
-            if (mixD && (boxSize[j][0] == 0 && boxSize[j][1] == 0 && boxSize[j][2] == 0)) {
-                // std::cout << "Skipping empty box " << j << std::endl;
+            if (mixD && (boxes[j].lx() == 0 && boxes[j].ly() == 0 && boxes[j].lz() == 0)) {
                 continue; // skip empty boxes
             }
-            // std::cout << "boxCenter[i]: " << boxCenter[i][0] << " " << boxCenter[i][1] << " " << boxCenter[i][2]
-            //           << ", boxSize[i]: " << boxSize[i][0] << " " << boxSize[i][1] << " " << boxSize[i][2] << std::endl;
-            // std::cout << "boxCenter[j]: " << boxCenter[j][0] << " " << boxCenter[j][1] << " " << boxCenter[j][2]
-            //           << ", boxSize[j]: " << boxSize[j][0] << " " << boxSize[j][1] << " " << boxSize[j][2] << std::endl;
-            // std::cout << "minVecMacMutual: " << minVecMacMutual(boxCenter[i], boxSize[i], boxCenter[j], boxSize[j], box, invThetaEff) << std::endl;
-            if (!minVecMacMutual(boxCenter[i], boxSize[i], boxCenter[j], boxSize[j], box, invThetaEff)) {
-                peers[assignment.findRank(tree[j])] = 1;
-            }
-        }
-    }
->>>>>>> 8cbbc8fd
+            if (!minMacMutualInt(boxes[i], boxes[j], ellipse, pbc)) { peers[assignment.findRank(tree[j])] = 1; }
+        }
+    }
 
     std::vector<int> ret;
     for (int i = 0; i < int(peers.size()); ++i)
@@ -148,18 +127,13 @@
     int numRanks      = 50;
     float invThetaEff = invThetaMinToVec(0.5f);
 
-<<<<<<< HEAD
-    auto particleKeys   = makeRandomGaussianKeys<KeyType>(nParticles);
-    auto [tree, counts] = computeOctree<KeyType>(particleKeys, bucketSize);
-=======
     const auto mixDBits = getBoxMixDimensionBits<double, KeyType, Box<double>>(box);
     const bool useMixD = !disableMixD && (mixDBits.bx != maxTreeLevel<KeyType>{} ||
                           mixDBits.by != maxTreeLevel<KeyType>{} ||
                           mixDBits.bz != maxTreeLevel<KeyType>{});
 
     auto particleKeys   = useMixD ? RandomCoordinates<double, SfcMixDKind<KeyType>>(nParticles, box, 42, mixDBits.bx, mixDBits.by, mixDBits.bz).particleKeys() : makeRandomGaussianKeys<KeyType>(nParticles);
-    auto [tree, counts] = computeOctree(particleKeys.data(), particleKeys.data() + nParticles, bucketSize);
->>>>>>> 8cbbc8fd
+    auto [tree, counts] = computeOctree<KeyType>(particleKeys, bucketSize);
 
     Octree<KeyType> octree;
     octree.update(tree.data(), nNodes(tree));
@@ -190,9 +164,10 @@
 
 TEST(Peers, find)
 {
-<<<<<<< HEAD
-    findPeers<unsigned>();
-    findPeers<uint64_t>();
+    findPeers<unsigned>(Box<double>{-1, 1});
+    findPeers<uint64_t>(Box<double>{-1, 1});
+    findPeers<unsigned>(Box<double>{0, 1, 0, 0.015625, 0, 0.00390625});
+    findPeers<uint64_t>(Box<double>{0, 1, 0, 0.015625, 0, 0.00390625});
 }
 
 // A few harder tests to catch the FP-round-off asymmetric case
@@ -374,10 +349,4 @@
 
     EXPECT_TRUE(isSymmetric(mat_int_min));
     EXPECT_EQ(compareMatrices(mat_vecmac, mat_int_min), 0);
-=======
-    findPeers<unsigned>(Box<double>{-1, 1});
-    findPeers<uint64_t>(Box<double>{-1, 1});
-    findPeers<unsigned>(Box<double>{0, 1, 0, 0.015625, 0, 0.00390625});
-    findPeers<uint64_t>(Box<double>{0, 1, 0, 0.015625, 0, 0.00390625});
->>>>>>> 8cbbc8fd
 }